_G.orgmode = _G.orgmode or {}
local instance = nil

---@class Org
---@field initialized boolean
---@field files Files
---@field agenda Agenda
---@field capture Capture
---@field clock Clock
---@field notifications Notifications
local Org = {}

function Org:new()
  local data = { initialized = false }
  setmetatable(data, self)
  self.__index = self
  data:setup_autocmds()
  return data
end

function Org:init()
  if self.initialized then
    return
  end
  require('orgmode.colors.todo_highlighter').add_todo_keyword_highlights()
  require('orgmode.colors.hide_leading_stars').setup()
  self.files = require('orgmode.parser.files').new()
  self.agenda = require('orgmode.agenda'):new()
  self.capture = require('orgmode.capture'):new()
  self.org_mappings = require('orgmode.org.mappings'):new({
    capture = self.capture,
    agenda = self.agenda,
  })
<<<<<<< HEAD
  require('orgmode.org.autocompletion').register()
=======
  self.clock = require('orgmode.clock'):new()
  require('orgmode.org.autocompletion').register()
  self.statusline_debounced = require('orgmode.utils').debounce('statusline', self.clock.get_statusline, 300)
>>>>>>> 4574a815
  self.initialized = true
end

---@param file? string
---@return string
function Org:reload(file)
  self:init()
  return self.files.reload(file)
end

function Org:setup_autocmds()
  vim.cmd([[augroup orgmode_nvim]])
  vim.cmd([[autocmd!]])
  vim.cmd(
    [[autocmd BufWritePost *.org,*.org_archive call luaeval('require("orgmode").reload(_A)', expand('<afile>:p'))]]
  )
  vim.cmd(
    [[autocmd BufReadPost,BufWritePost *.org,*.org_archive lua require('orgmode.org.diagnostics').print_error_state()]]
  )
  vim.cmd([[autocmd FileType org call luaeval('require("orgmode").reload(_A)', expand('<afile>:p'))]])
  vim.cmd([[autocmd CursorHold,CursorHoldI *.org,*.org_archive lua require('orgmode.org.diagnostics').report()]])
  vim.cmd([[augroup END]])
  vim.cmd([[command! OrgDiagnostics lua require('orgmode.org.diagnostics').print()]])
end

---@param opts? table
---@return Org
local function setup(opts)
  instance = Org:new()
  local config = require('orgmode.config'):extend(opts)
  vim.defer_fn(function()
    if config.notifications.enabled and #vim.api.nvim_list_uis() > 0 then
      require('orgmode.parser.files').load(vim.schedule_wrap(function()
        instance.notifications = require('orgmode.notifications'):new():start_timer()
      end))
    end
    config:setup_mappings()
  end, 1)
  return instance
end

---@param file? string
---@return Org
local function reload(file)
  if not instance then
    return
  end
  return instance:reload(file)
end

---@param opts table
local function action(cmd, opts)
  local parts = vim.split(cmd, '.', true)
  if not instance or #parts < 2 then
    return
  end
  instance:init()
  if instance[parts[1]] and instance[parts[1]][parts[2]] then
    local item = instance[parts[1]]
    local method = item[parts[2]]
    local success, result = pcall(method, item, opts)
    if not success then
      if result.message then
        return require('orgmode.utils').echo_error(result.message)
      end
      if type(result) == 'string' then
        return require('orgmode.utils').echo_error(result)
      end
    end
    return result
  end
end

local function cron(opts)
  local config = require('orgmode.config'):extend(opts or {})
  if not config.notifications.cron_enabled then
    return vim.cmd([[qa!]])
  end
  require('orgmode.parser.files').load(vim.schedule_wrap(function()
    instance.notifications = require('orgmode.notifications'):new():cron()
  end))
end

function _G.orgmode.statusline()
  if not instance or not instance.initialized then
    return ''
  end
  return instance.statusline_debounced() or ''
end

return {
  setup = setup,
  reload = reload,
  action = action,
  cron = cron,
}<|MERGE_RESOLUTION|>--- conflicted
+++ resolved
@@ -31,13 +31,9 @@
     capture = self.capture,
     agenda = self.agenda,
   })
-<<<<<<< HEAD
-  require('orgmode.org.autocompletion').register()
-=======
   self.clock = require('orgmode.clock'):new()
   require('orgmode.org.autocompletion').register()
   self.statusline_debounced = require('orgmode.utils').debounce('statusline', self.clock.get_statusline, 300)
->>>>>>> 4574a815
   self.initialized = true
 end
 
